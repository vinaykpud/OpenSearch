--- conflicted
+++ resolved
@@ -57,14 +57,10 @@
     @Override
     protected Settings nodeSettings(int nodeOrdinal) {
         return settingsBuilder().put(super.nodeSettings(nodeOrdinal))
-<<<<<<< HEAD
+            // Rebalancing is causing some checks after restore to randomly fail
+            // due to https://github.com/elastic/elasticsearch/issues/9421
+            .put(EnableAllocationDecider.CLUSTER_ROUTING_REBALANCE_ENABLE, EnableAllocationDecider.Rebalance.NONE)
             .extendArray("plugin.types", MockRepository.Plugin.class.getName()).build();
-=======
-                // Rebalancing is causing some checks after restore to randomly fail
-                // due to https://github.com/elastic/elasticsearch/issues/9421
-                .put(EnableAllocationDecider.CLUSTER_ROUTING_REBALANCE_ENABLE, EnableAllocationDecider.Rebalance.NONE)
-                .extendArray("plugin.types", MockRepositoryPlugin.class.getName()).build();
->>>>>>> 5496a504
     }
 
     public static long getFailureCount(String repository) {
