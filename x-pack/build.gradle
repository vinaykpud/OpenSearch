--- conflicted
+++ resolved
@@ -55,17 +55,5 @@
   ext.projectSubstitutions += [ "org.elasticsearch.plugin:x-pack-security:${version}": xpackModule('security')]
   ext.projectSubstitutions += [ "org.elasticsearch.plugin:x-pack-upgrade:${version}": xpackModule('upgrade')]
   ext.projectSubstitutions += [ "org.elasticsearch.plugin:x-pack-watcher:${version}": xpackModule('watcher')]
-<<<<<<< HEAD
   ext.projectSubstitutions += [ "org.elasticsearch.plugin:x-pack-ccr:${version}": xpackModule('ccr')]
-
-  bwcVersions.snapshotProjectNames.each { snapshotName ->
-    Version snapshot = bwcVersions.getSnapshotForProject(snapshotName)
-    if (snapshot != null && snapshot.onOrAfter("6.3.0")) {
-      String snapshotProject = ":x-pack:plugin:bwc:${snapshotName}"
-      project(snapshotProject).ext.bwcVersion = snapshot
-        ext.projectSubstitutions["org.elasticsearch.plugin:x-pack:${snapshot}"] = snapshotProject
-    }
-  }
-=======
->>>>>>> 4a4e3d70
 }