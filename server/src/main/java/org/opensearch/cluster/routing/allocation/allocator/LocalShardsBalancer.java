--- conflicted
+++ resolved
@@ -813,15 +813,10 @@
 
             if ((indexCmp = o1.getIndexName().compareTo(o2.getIndexName())) == 0) {
                 if (o1.isSearchOnly() ^ o2.isSearchOnly()) {
-<<<<<<< HEAD
-                    // If index names are equal, one shard is a regular replica,
-                    // and the other is search replica, regular replica comes first
-=======
                     // Orders replicas first, followed by search replicas (e.g., R1, R1, S1, S1).
                     // This order is maintained because the logic that moves all replicas to unassigned
                     // when a replica cannot be allocated relies on this comparator.
                     // Ensures that a failed replica allocation does not block the allocation of a search replica.
->>>>>>> 1acba959
                     return o1.isSearchOnly() ? 1 : -1;
                 }
 
